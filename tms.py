import abc
import numpy as np
from CoolProp.CoolProp import get_global_param_string
from CoolProp.CoolProp import PropsSI as call_propssi
import matplotlib.pyplot as plt
import tms_plotting 
import math
from global_constants import *
import time
from functools import lru_cache
import datetime


start_time = time.time()
# ------------------------------ PARAMETERS -----------------------------------
# TODO: 
# - Delete all parameters that are not used in the code
# - List all constants clearly and cite from literature


# Ambient Conditions --------------------------------
TO_conditions= {
    'T': 293.15,  # Ambient temperature in K
    'M': 0.157,  # Flight Mach number
    'V': 54.0167,  # Flight speed in m/s
    'rho': 1.225 # Air density at cruise in kg/m^3
}

ambient_conditions= {
    'T': 238.651,  # Ambient temperature in K
    'M': 0.4,  # Flight Mach number
    'V': 123.8644,  # Flight speed in m/s
    'rho': 0.550798  # Air density at cruise in kg/m^3
}


# Ram Air HX -------------------------------
# Air properties
T_air_in = ambient_conditions['T']
T_air_out = ambient_conditions['T'] + 20.0

# Coolant and HX Properties 
ra_coolant_temp = 163 + 20 + 273.15 # K

# Fan 
ra_density = ambient_conditions['rho']  # kg/m³, air density

#Skin HX -----------------------------------------------	

# Air
h_ext_w = ambient_conditions['rho'] * ambient_conditions['V'] * cp_air * 0.185 * (np.log10(reynolds_air))**-2.584 * prandtl_air**-0.66
recovery_factor = prandtl_air ** 0.33  


# Main Classes for Heat Sinks (TMS) -------------------------------
    
class SkinHeatExchanger():
    def __init__(self, area, U, fluid):
        super().__init__()
        self.area = area
        self.U = U             # overall HT coefficient (W/m^2.K)
        self.coolant_temp = fluid.T
        self.ambient_temp = None          # to be set based on flight condition
        self.fluid = fluid                

    def set_ambient(self, T_ambient_K, recovery_factor=0.9, mach=0.3):
        # Set effective ambient (adiabatic wall) temperature for convection calculations
        T_aw = T_ambient_K * (1 + recovery_factor*0.5*(1.4-1)*mach**2)
        self.ambient_temp = T_aw 
    def absorb_heat(self, heat_w):
        if self.ambient_temp is None:
            raise RuntimeError("Ambient conditions not set for SkinHeatExchanger")

        Q_capacity = self.U * self.area * (self.coolant_temp - self.ambient_temp)
        Q_absorbed = min(heat_w, Q_capacity)
        t_coolant_out = self.coolant_temp - Q_absorbed / (self.fluid.cp * self.fluid.mf_given)
        if Q_absorbed < heat_w:
            return Q_absorbed, t_coolant_out
        else:
            print("No need for Radiator")
            return Q_absorbed, t_coolant_out
    
class RamAirHeatExchanger():
    def __init__(self, coolant_temp_K, fluid):
        #self.U = U_W_per_m2K
        self.coolant_temp = coolant_temp_K
        self.Pr = fluid.Pr
        self.dyn_visc = fluid.dyn_visc
        self.mf_coolant = fluid.mf_given
        self.k_cool = fluid.k
        self.fluid = fluid

        # To be determined during sizing:
        self.U_ra = None
        self.required_area = 0.0    # m² of radiator face
        self.inlet_area = 0.0       # m² of total open hole area
        self.skin_area = 0.0        # m² of skin needed (porous area)
        self.hole_count = 0         # total number of small holes
        self.TR = 0.0
        #self.drag_N = 0.0           # N, raw drag before Meredith effect
        self.net_drag_N = 0.0       # N, after Meredith recovery
    
    def U_rad(self):

        # PRINT fluid parameters
        #print("k_cool:", self.k_cool)
        #print("Pr:", self.Pr)
        #print("mf_coolant:", self.mf_coolant)
        #print("dyn_visc:", self.dyn_visc)

        # Coolant constants
        dh = 0.002    # 4*A/P  hydraulic diameter

        # Reynolds calc
        Re = 4*self.mf_coolant/(np.pi * dh * self.dyn_visc)
        if Re < 2300:
            raise ValueError("Reynolds number in laminar regime, use a turbulent/combined relation correlation.")
        
        # Nusselt calc
        f = (0.79 * np.log(Re) - 1.64) ** -2
        nu = 0.023*Re**(4/5)*self.Pr**0.3        #nu = ((f/8)*(Re-1000)*self.Pr)/(1+12.7*(f/8)**0.5 * (self.Pr**0.66-1)) # Nusselt number for turbulent flow in tubes [m²/s]
        #print("Nusselt number of the coolant:", nu)
        h_cool = self.k_cool * nu / dh
        wing_coolant_temp = 320  # K
        #print("Heat transfer coefficient of the coolant:", h_cool)

        self.U_ra = 1 / (1/h_air + 1/h_cool)
        #print("Overall heat transfer coefficient", self.U_ra)

        return self.U_ra


    def absorb_heat(self, heat_w):
        return heat_w

    def size_exchanger(self, heat_w, T_air_in_K):
        self.U_ra = self.U_rad()

        coolant_temp_out = self.coolant_temp - heat_w / (self.fluid.cp * self.fluid.mf_given)  

        # Iteration for delta T
        deltaT_grid = np.linspace(1, 150, 1000 )        
        tol = 0.009                                   # “almost 1” → ±1 %

        for T in deltaT_grid:
            # print(T)

            dT1 = coolant_temp_out - T_air_in_K                      
            dT2 = self.coolant_temp - (T_air_in_K + T)                

            dT_lm = (dT2 - dT1) / np.log(dT2 / dT1)

            self.required_area = heat_w / (self.U_ra * dT_lm)
            beta  = 1100
            vol_rad = self.required_area/beta
            front_area_rad = vol_rad/0.05
            length_rad = np.sqrt(front_area_rad)
            #front_area_rad = np.cos(70*np.pi/180)*length_rad
            if ambient_conditions['V'] < vel_fan:
                mf_air = front_area_rad * vel_fan * ambient_conditions['rho']
                fan = Fan(fan_eff=fan_eff, ra_mf=mf_air, ra_density=ambient_conditions['rho'], delta_pressure=delta_pressure)
                power_fan = fan.power()
            else:
                mf_air = front_area_rad * ambient_conditions['V'] * ambient_conditions['rho']
                power_fan = 0.0

            # --- ratio we want to drive to 1 -----------------------------------------
            ratio = (mf_air * cp_air * T) / (self.U_ra * dT_lm)

            D_g = mf_air * ambient_conditions['V']
            C_D_rad = D_g/(0.5*ambient_conditions['rho'] * ambient_conditions['V']**2 * S_w/2) # C_D for both radiator 
            F_n = (self.TR - 1 )*D_g
            net_drag = D_g - F_n

            if abs(ratio - 1.0) < tol:           # close enough
                # print(f"Converged: ΔT_air = {T:.3f} K  (ratio = {ratio:.4f})")
                # print("Heat area radiator", self.required_area, "W/m²K")
                # print("Length of the radiator", length_rad, "m")
                # print("Volume of the radiator", vol_rad, "m³")
                # print("Mass flow of air", mf_air, "kg/s")
                # print("C_D for the radiators:", C_D_rad, "-")
                # print("The net drag of the aircraft due to the radiators:", net_drag, "N")
                break

        self.delta_t_air = T
<<<<<<< HEAD

         # Pressure drop
        print(f"Air temperature rise: {self.delta_t_air:.2f} K")
=======
        # print(f"Air temperature rise: {self.delta_t_air:.2f} K")
>>>>>>> e102c621
        A_0 = front_area_rad
        P_air = ambient_conditions['rho'] * ambient_conditions['V']**2 * 0.5 + p_amb 
        mu_air = PropsSI('VISCOSITY', 'P', P_air, 'T', ambient_conditions['T'], 'Air')
        g_c = 1  
        L = length_rad
        P = A_0 * L
        G = mf_air / A_0 
        r_h = A_0/P
        D_h = 4 * r_h
        Re = G * D_h / mu_air
        f = 0.046 * Re**-0.2
        t_w = f /( 2 * g_c * ambient_conditions['rho'] / G**2 )
<<<<<<< HEAD
        pressure_drop = mu_air /(2* g_c * ambient_conditions['rho']) * (4 * L /D_h**2) * (mf_air/A_0) * (f * Re) 
        print(f"Pressure drop in the radiator: {pressure_drop:.2f} Pa")
        eta_p = 1 - pressure_drop / P_air 
        print(f"Propulsive efficiency: {eta_p:.5f}")
=======
        pressure_drop = mu_air /(2* g_c * ambient_conditions['rho']) * (4 * L /D_h**2) * (mf_air**2/A_0) * (f * Re) 
        # print(f"Pressure drop in the radiator: {pressure_drop:.2f} Pa")
        eta_p = 1 - pressure_drop / P_air 
        # print(f"Propulsive efficiency: {eta_p:.3f}")
>>>>>>> e102c621

        cool_out = Fluid(name = "Coolant Out", T = coolant_temp_out, P = self.fluid.P, 
                         mf = self.fluid.mf_given, fluid_type = self.fluid.fluid_type)
        
        return self.required_area, cool_out, power_fan, eta_p,net_drag

    # THRUST RECOVERY   
    def thrust_ratio(self,gamma, R, M0, T0, eta_p07, CD_d_CD_sp):

        deltaT_HX0 = self.delta_t_air
        comp_ratio = (1.0 + 0.5 * (gamma - 1.0) * M0**2) * eta_p07 ** ((gamma - 1.0) / gamma)

        # Guard against unphysical D <= 1
        term2 = 1.0 - 1.0 / comp_ratio

        numerator = (2.0 * gamma / (gamma - 1.0) * R) * term2 * ( T0 * (1.0 + 0.5 * (gamma - 1.0) * M0**2) + deltaT_HX0)

        denominator = M0 * np.sqrt(gamma * R * T0) * (1.0 + CD_d_CD_sp / 2.0)
        
        TR = np.sqrt(numerator) / denominator - 1.0
        #TR = np.where(value > 0, np.sqrt(value) - 1.0, np.nan)  # nan for impossible points
        return TR
    
    '''
    # -- sweep ΔT_HX0 from 0 to 110 K --------------------------------------
    deltaT = np.linspace(0, 100, 100)
    eta_values = [0.995, 0.92, 0.90, 0.85]

    for eta in eta_values:
        TR = thrust_ratio(
            deltaT,
            gamma = k_air,
            R     = 287.058,
            M0    = ambient_conditions["M"],
            T0    = ambient_conditions["T"],
            eta_p07       = eta,   # optional override
            CD_d_CD_sp    = 0.11    # optional override
        )
        # plt.plot(deltaT, TR, label=f"ηₚ,07 = {eta:.3f}")

    # print(TR[-1])
    # -- plot ---------------------------------------------------------------
    #plt.plot(deltaT, TR, marker="o")
    
    plt.xlabel("ΔT_HX⁰ (K)")
    plt.ylabel("Thrust Ratio (TR)")
    plt.title("Temperature difference of Radiator vs TR (for different pressure ratios)")
    plt.grid(True)
    plt.legend()
    plt.show()
    '''


class ThermoElectricGenerator():
    def __init__(self, hot_temp_K, cold_temp_K, efficiency):
        super().__init__("TEG")
        self.efficiency = efficiency
        self.hot_temp = hot_temp_K
        self.cold_temp = cold_temp_K
    def absorb_heat(self, heat_w):
        Q_absorbed = heat_w 
        P_out = self.efficiency * Q_absorbed
        
        Q_rejected = Q_absorbed - P_out
        # print(f"TEG: Absorbed {Q_absorbed:.2f} W, Power output {P_out:.2f} W, Heat rejected {Q_rejected:.2f} W")
        return P_out  # return the heat that still needs disposal


# -------------------------------- Additional Components -------------------------------
class Fan():
    def __init__(self, fan_eff, ra_mf, ra_density, delta_pressure):
        self.fan_eff = fan_eff
        self.ra_mf = ra_mf
        self.ra_density = ra_density
        self.delta_pressure = delta_pressure
    def power(self):
        return (self.ra_mf * self.delta_pressure) / (self.fan_eff * self.ra_density)    
    
class Pump(): 
    def __init__(self, fluid, pump_eff, delta_pressure):
        self.pump_eff = pump_eff
        self.coolant_mf = fluid.mf_given
        self.coolant_density = fluid.rho
        self.delta_pressure = delta_pressure
    def power(self):
        return (self.coolant_mf * self.delta_pressure) / (self.pump_eff * self.coolant_density)

class HEX():
    def __init__(self, name, fluid_cold, fluid_hot, Q_req):
        self.name = name
        self.fluid_cold = fluid_cold
        self.fluid_hot = fluid_hot
        self.Q_req = Q_req

    def pressure_drop(self,fluid, Re, L_plate, w_plate, d_plate, dh, n_passes, pipe_diam): 
        corr_angle = 30 * np.pi / 180 
        pipe_area = np.pi * (dh/2)**2  
        f = (corr_angle/30)**0.83 * ((30.2/Re)**5 + (6.28/Re**0.5)**5)**0.2
        Dh = 4*w_plate*d_plate / (2*(w_plate + d_plate))  
        drop_channel = 4 * f * (fluid.rho * (fluid.vdot/pipe_area)**2)/2 * L_plate * Dh
        D_coll = pipe_diam 
        drop_collector = 1.4 * n_passes * (fluid.mf_given / (np.pi * (D_coll**2/4)))**2 * 1/(2* fluid.rho) * 1
        
        # print(f"Mass flow rate: {fluid.mf_given:.2f} kg/s")
        # print(f"Pipe Diameter: {dh:.4f} m")
        # print(f"Re: {Re:.4e} (order of magnitude: 10^{int(np.floor(np.log10(Re)))})")
        # print(f"Pressure drop in channel: {drop_channel:.2f} Pa")
        # print(f"Pressure drop in collector: {drop_collector:.2f} Pa")

        return drop_channel + drop_collector
    
    def size(self,pipe_diam, alpha, type_hx = 'sh',t_cold_out_given = None):
        # Plate properties
        plate_thickness = 3.6 * 1e-3 #m 
        plate_thermal_conductivity = 17.5 # W/(m·K), SS
        size_factor = 1.15 #(1.15-1.25)
        gap_bt_plates = 3e-3  # from excel tool
        N_plates = 10          # from Michelle 

        # Pipe Properties
        N_passes = 1
        dh_coolant = 2*gap_bt_plates / size_factor  # diameter of coolant pipes
        dh_h2 = dh_coolant                          # diameter of hydrogen pipes
        

        #initial guess for mass flow rate of coolant
        self.fluid_hot.mf_given = self.fluid_hot.mf_calculated # self.Q_req / (self.fluid_hot.cp * (self.fluid_hot.T - self.fluid_cold.T))
        
        L_h2 = 447000 # J/kg
        area = 0.3 # assumed area of heat exchanger plate in m² (total)
        H_hx = 500 # Overall heat exchange coefficient for HX [W/m².K]
        #self.fluid_cold.cp = 9384

        # Calculation
        Q = 1000
        iteration = 0
        factor_exists = False

        while abs(Q-self.Q_req) > 1e-5:
            if factor_exists:
                self.fluid_hot.mf_given *= factor
                if factor < 0:
                    area *= abs(factor)**alpha * -1
                else:
                    area *= factor**alpha

            t_hot_out = -self.Q_req / (self.fluid_hot.mf_given * self.fluid_hot.cp) + self.fluid_hot.T
            

            t_hot_in = self.fluid_hot.T
            t_cold_in = self.fluid_cold.T
            #t_cold_out = self.fluid_hot.T - 5
            #t_cold_out = t_cold_in + (self.fluid_cold.mf_given/self.fluid_hot.mf_given )*(L_h2/self.fluid_hot.cp)
            if type_hx == 'sh':
                t_cold_out = t_hot_in - 10
            elif type_hx == 'evap':
                t_cold_out = t_cold_out_given
            delta_t1 = t_hot_out - t_cold_in
            delta_t2 = t_hot_in - t_cold_out
            
            
            lmtd = (delta_t2 - delta_t1) / np.log(delta_t2 / delta_t1)
            S_eff = self.Q_req / (lmtd * H_hx)
            #s_eff = area * size_factor #assumed area of heat exchanger plate
            #N_plates = np.ceil(S_eff / s_eff)
            s_eff = (area - 4* np.pi * (dh_coolant/2)**2 ) * size_factor  # TOTAL EFF AREA
            N_plates = np.ceil(S_eff / s_eff)
            n_channels = np.ceil((N_plates-1) / 2)
            volume = N_plates * area * (plate_thickness+gap_bt_plates)  # m³
            
            # Coolant
            C_h_coolant = 0.348 # Chevron angle of 30deg
            y_coolant = 0.663   # Chevron angle of 30deg
            R_fh = 0.0003526
            Pr_coolant = self.fluid_hot.mu * self.fluid_hot.cp / self.fluid_hot.k
            Re_coolant = self.fluid_hot.mf_calculated * 4/  (np.pi * dh_coolant * self.fluid_hot.mu) 
            Nu_coolant = C_h_coolant * Re_coolant**y_coolant * Pr_coolant**0.33 * 1 # Assuming (mu/mu_w)**0.17 = 1, given the tubes are very narrow
            hc_hot = Nu_coolant * self.fluid_hot.k / dh_coolant

            # H2
            C_h_h2 = 0.348  # Chevron angle of 30deg
            y_h2 = 0.663    # Chevron angle of 30deg
            R_fc = 8.815 * 1e-5 # for vapour
            Pr_h2 = self.fluid_cold.Pr  # Prandtl number for H2
            Re_h2 = self.fluid_cold.mf_calculated * 4 / (np.pi * dh_h2 * self.fluid_cold.mu) 
            Nu_h2 = C_h_h2 * Re_h2**y_h2 * Pr_h2**0.33 * 1 # Assuming (mu/mu_w)**0.17 = 1, given the tubes are very narrow
            hc_cold = Nu_h2 * self.fluid_cold.k / dh_h2


            # Recalculate overall heat transfer coefficient
            H_hx = 1/ (1/hc_cold + 1/hc_hot + R_fc + R_fh + plate_thickness/plate_thermal_conductivity)

            # Recalculate the heat transferred
            Q = H_hx * s_eff * lmtd * N_plates  * N_passes
            # print("Try Q:{H_hx*}")
            factor = self.Q_req / Q 
            # print(f"Iteration: Q = {Q:.2f} W, Required Q = {self.Q_req:.2f} W, Factor = {factor:.2f}")
            # print(f"Iteration: Area = {area:.2f} m², Volume = {volume:.2f} m³, N_plates = {N_plates}, n_channels = {n_channels}")
            hole_area = np.pi * (dh_coolant/2)**2
            ratio =  hole_area / area
            # print(f"Pipe diameter: {dh_coolant:.3f} m")
            # print(f"Coolant mass flow rate: {self.fluid_hot.mf_calculated:.2f} kg/s")
            # print(f"Total Surface Required: {S_eff:.2f} m²") 
            iteration += 1
            factor_exists = True

        # print(f"t_hot_in: {t_hot_in:.2f} K", f"t_hot_out: {t_hot_out:.2f} K")
        # print(f"t_cold_in: {t_cold_in:.2f} K", f"t_cold_out: {t_cold_out:.2f} K")
        # print(f"detla_t1: {delta_t1:.2f} K", f"detla_t2: {t_hot_in - t_cold_out:.2f} K")

        # print(f"Final Area: {area:.2f} m², Volume: {volume:.2f} m³, N_plates: {N_plates}, n_channels: {n_channels}")
        w_plate = np.sqrt(area/2)
        L_plate = 2 * w_plate
        drop_h2 = self.pressure_drop(self.fluid_cold, Re_h2, L_plate, w_plate, gap_bt_plates, dh_h2, N_passes, pipe_diam)
        drop_coolant = self.pressure_drop(self.fluid_hot, Re_coolant, L_plate, w_plate, gap_bt_plates, dh_coolant, N_passes, pipe_diam)

        #Coolant In
        self.fluid_hot.T = t_hot_in
        cool_in = self.fluid_hot

        #Coolant Out
        cool_out = Fluid(name = "Coolant Out", T = t_hot_out, P = self.fluid_hot.P - drop_coolant, 
                         mf = self.fluid_hot.mf_given * 0.5, fluid_type = self.fluid_hot.fluid_type)
        
        #H2 Out
        if type_hx == 'sh':
            H2_out = Fluid(name = "H2_5", T = t_cold_out, P = self.fluid_cold.P - drop_h2, mf = self.fluid_cold.mf_given, fluid_type = self.fluid_cold.fluid_type)
        elif type_hx == 'evap':
            H2_out = Fluid(name = "H2_3", T = t_cold_out_given, P = self.fluid_cold.P - drop_h2, mf = self.fluid_cold.mf_given, fluid_type = self.fluid_cold.fluid_type)
        

        return cool_in, cool_out, H2_out, area, volume   

class Compressor():
    def __init__(self, comp_efficiency, pressure_ratio, fluid):
        self.efficiency = comp_efficiency
        self.pressure_ratio = pressure_ratio
        self.fluid = fluid  

    def power(self):
        inlet_temperature = self.fluid.T  
        gamma = self.fluid.gamma 
        T_out = inlet_temperature * (1 + 1 / self.efficiency * (self.pressure_ratio ** ((gamma - 1) / gamma) - 1))  # Isentropic relation

        cp = self.fluid.cp  
        mdot = self.fluid.mf_given
        power_req = mdot * cp * (T_out - inlet_temperature) / self.efficiency  # Power in Watts
        return power_req
    
    def mass(self, power):
        return power * 0.0400683 + 5.17242

class Turbine():
    def __init__(self, turbine_efficiency, fluid):
        self.efficiency = turbine_efficiency
        self.fluid = fluid

    def power(self, T_in, T_out):
        # Calculate the power produced by the turbine
        cp_gas = self.fluid.cp
        mdot = self.fluid.mf_given
        power_provide = mdot * cp_gas * (T_in - T_out) / self.efficiency  # Power in Watts\
        return power_provide
    
    def mass(self, power):
        # MASSIVE assumption of turbine mass being calculated in the same way as compressor
        return power * 0.0400683 + 5.17242

class Valve():
    def __init__(self, fluid, valve_efficiency = 0.9 ):
        self.efficiency = valve_efficiency
        self.fluid = fluid

    def valve_mass(self):
        mdot_coolant = self.fluid.mf_given
        return (0.568 * mdot_coolant ** 0.5541)

class Fluid():
    def __init__(self, name, T, P, mf, fluid_type, C = None):
        sat_temp = 0
        gas = True
        if fluid_type == 'ParaHydrogen' or fluid_type == 'Water':
            if P < PropsSI('PCRIT', fluid_type):
                sat_temp = PropsSI('T', 'P', P, 'Q', 0, fluid_type)  # Saturation temperature at given pressure
            if abs(T - sat_temp) < 1e-3:
                gas = False
        self.name = name
        self.T = T  # Temperature in Kelvin
        self.P = P  # Pressure in Pascals
        self.cp = PropsSI('C', 'P', P, 'T', T, fluid_type) if gas else PropsSI('C', 'P', P, 'Q', 0, fluid_type)  # Specific heat capacity at constant pressure
        self.C = C if C is not None else self.cp * mf  # Heat capacity rate
        self.mf_calculated = self.C/self.cp
        self.mf_given = mf
        self.k = PropsSI('CONDUCTIVITY', 'P', P, 'T', T, fluid_type) if gas else PropsSI('CONDUCTIVITY', 'P', P, 'Q', 0, fluid_type)  # Thermal conductivity of LH2 at storage pressure
        self.dyn_visc = PropsSI('VISCOSITY', 'P', P, 'T', T, fluid_type) if gas else PropsSI('VISCOSITY', 'P', P, 'Q', 0, fluid_type) # Viscosity of LH2 at storage pressure
        self.gamma = PropsSI('CP0MASS', 'P', P, 'T', T, fluid_type) / PropsSI('CVMASS', 'P', P, 'T', T, fluid_type) if gas else PropsSI('CP0MASS', 'P', P, 'Q', 0, fluid_type) / PropsSI('CVMASS', 'P', P, 'Q', 0, fluid_type) # Heat capacity ratio of LH2 at storage pressure
        self.Pr = PropsSI('PRANDTL', 'P', P, 'T', T, fluid_type) if gas else PropsSI('PRANDTL', 'P', P, 'Q', 0, fluid_type) # Prandtl number of LH2 at storage pressure
        self.rho = PropsSI('D', 'P', P, 'T', T, fluid_type) if gas else PropsSI('D', 'P', P, 'Q', 0, fluid_type) # Density of LH2 at storage pressure
        self.vdot = mf / self.rho  # Volumetric flow rate in m³/s
        self.kin_visc = self.dyn_visc / self.rho  # Kinematic viscosity of LH2 at storage pressure
        self.fluid_type = fluid_type
        self.mu = self.dyn_visc  # Dynamic viscosity of the fluid
    
class Pipe():
    def __init__(self, length, d_in, fluid, type = 'normal'):
        """Initialize the Heat Pipe Analyzer"""
        self.mat_density = 7900
        self.length = length
        self.d_in = d_in
        self.d_out = self.d_in * 1.1
        self.d_is = self.d_out * 1.1
        self.temp_fluid = fluid.T
        self.temp_air = 273.15 + 20
        self.therm_conduc_fluid = fluid.k
        self.prandtl_number = fluid.Pr
        self.mass_flow = fluid.mf_given
        self.spec_heat = fluid.cp
        self.heat_trans_air = 10
        self.therm_conduc_pipe = 15
        self.therm_conduc_insulation = 15
        self.density_fluid = fluid.rho
        self.kinematic_visc = fluid.kin_visc
        self.material_roughness = 0.004e-3
        self.fluid = fluid  # Store the fluid object for later use

    def analyze_heat_pipe(self, out_name):
        """
        Combined analysis of heat pipe: calculate both pressure drop and temperature distribution

        Parameters:
        length: pipe length
        d_in: inner diameter
        d_out: outer diameter
        d_is: insulation outer diameter
        temp_fluid: initial fluid temperature
        temp_air: ambient air temperature
        therm_conduc_fluid: thermal conductivity of fluid
        prandtl_number: Prandtl number
        mass_flow: mass flow rate
        spec_heat: specific heat of fluid
        heat_trans_air: heat transfer coefficient air
        therm_conduc_pipe: thermal conductivity of pipe material
        therm_conduc_insulation: thermal conductivity of insulation material
        density_fluid: fluid density
        kinematic_visc: kinematic viscosity of fluid
        material_roughness: absolute roughness of pipe material

        Returns:
        dict: {'pressure_drop': float, 'temperature_profile': np.array, 'reynolds': float}
        """
        # Calculate fluid velocity
        velocity_fluid = abs(self.mass_flow / (self.density_fluid * ((self.d_in / 2) ** 2) * np.pi))

        # Calculate Reynolds number
        reynolds = velocity_fluid * self.d_in / self.kinematic_visc
        

        # ==================== PRESSURE DROP CALCULATION ====================
        # Check for laminar or turbulent flow and calculate Darcy-Weisbach coefficient
        if reynolds < 2300:
            darcy_weisbach = 64 / reynolds
        else:
            x_darcy = (-2.457 * np.log((7 / reynolds) ** 0.9 + 0.27 * self.material_roughness / self.d_in)) ** 16
            y_darcy = (37530 / reynolds) ** 16
            darcy_weisbach = 8 * ((8 / reynolds) ** 12 + (x_darcy + y_darcy) ** -1.5) ** (1 / 12)

        # Calculate pressure drop at the end of the pipe
        pressure_drop = self.length * (darcy_weisbach * self.density_fluid * velocity_fluid ** 2) / (self.d_in * 2)

        # ==================== TEMPERATURE PROFILE CALCULATION ====================
        # Initialize temperature array
        temperature = [self.temp_fluid]
        energies = 0
        steps = 100

        # Calculate heat transfer coefficient
        nu_turb = 0.0223 * (reynolds ** 0.8) * self.prandtl_number ** 0.4
        heat_trans_co = nu_turb * self.therm_conduc_fluid / self.d_in

        # Calculate surface areas
        surface_in = np.pi * self.d_in * (self.length)
        surface_out = np.pi * self.d_is * (self.length / steps)

        # Calculate thermal resistances
        r_fluid = (1 / (self.mass_flow * self.spec_heat * (1 - np.exp(-1 * heat_trans_co * surface_in / (self.mass_flow * self.spec_heat))))) * steps
        r_air = 1 / (self.heat_trans_air * surface_out)
        r_wall = np.log(self.d_out / self.d_in) / (2 * np.pi * self.therm_conduc_pipe * (self.length / steps))
        r_insulation = np.log(self.d_is / self.d_out) / (2 * np.pi * self.therm_conduc_insulation * (self.length / steps))
        r_tot = r_fluid + r_air + r_wall + r_insulation


        # Calculate time in pipe
        time_in_pipe = self.length / velocity_fluid


        temps_fluid = self.temp_fluid
        mass_section = (self.length / steps) * (self.d_in / 2) ** 2 * np.pi * self.density_fluid

        # Calculate temperature at each step
        for i in range(steps):
            delta_q = (temps_fluid - self.temp_air) / r_tot
            delta_t = time_in_pipe * delta_q / (mass_section * self.spec_heat) / steps
            temps_fluid = temps_fluid - delta_t
            temperature.append(temps_fluid)
            energies = energies + delta_q
        
        energy_lost = energies
        output_fluid = Fluid(name=out_name , T=self.fluid.T, P=self.fluid.P, mf=self.fluid.mf_given, fluid_type=self.fluid.fluid_type)
        if type == 'normal':
            output_fluid -= pressure_drop
            output_fluid = temperature[-1]  # Update fluid temperature to final value
        if type == 'inv':
            output_fluid.P += pressure_drop
            output_fluid.T += (temperature[0]- temperature[-1]) 

        return output_fluid

    def mass(self):
        """
        Calculate the mass of the pipe
        Returns:
        float: mass of the pipe in kg
        """
        mass = self.mat_density * self.length * np.pi * ((self.d_out / 2) ** 2 - (self.d_in / 2) ** 2)
        return mass


def size_pipes_h2(h2_mf_fc, h2_mf_cc, p_sto,fluid,diam_est):
    sf_delta_p = 2e5
    pressure_drop = p_sto -4.511e5 - sf_delta_p 
    total_pressure_drop = 0

    # First half
    length1 = 6.3425
    diam1 = diam_est
    mf1 = (h2_mf_fc + h2_mf_cc)
    v_fluid1 = mf1 / (fluid.rho * ((diam1 / 2) ** 2) * np.pi)
    reynolds1 = v_fluid1 * diam1 / fluid.kin_visc

    if reynolds1 < 2300:
            darcy_weisbach = 64 / reynolds1
    else:
        x_darcy = (-2.457 * np.log((7 / reynolds1) ** 0.9 + 0.27 * 0.004e-3 / diam1)) ** 16
        y_darcy = (37530 / reynolds1) ** 16
        darcy_weisbach = 8 * ((8 / reynolds1) ** 12 + (x_darcy + y_darcy) ** -1.5) ** (1 / 12)
    pressure_drop1 = length1 * (darcy_weisbach * fluid.rho * v_fluid1 ** 2) / (diam1 * 2)

    # Second half
    diam2 = diam_est * h2_mf_cc / (h2_mf_cc + h2_mf_fc) 
    length2 = 3.225
    mf2 = h2_mf_cc
    v_fluid2 = mf2 / (fluid.rho * ((diam2 / 2) ** 2) * np.pi)
    reynolds2 = v_fluid2 * diam2 / fluid.kin_visc

    if reynolds2 < 2300:
            darcy_weisbach = 64 / reynolds2
    else:
        x_darcy = (-2.457 * np.log((7 / reynolds2) ** 0.9 + 0.27 * 0.004e-3 / diam2)) ** 16
        y_darcy = (37530 / reynolds2) ** 16
        darcy_weisbach = 8 * ((8 / reynolds2) ** 12 + (x_darcy + y_darcy) ** -1.5) ** (1 / 12)
    pressure_drop2 = length2 * (darcy_weisbach * fluid.rho * v_fluid2 ** 2) / (diam2 * 2)

    # Total pressure drop
    total_pressure_drop = pressure_drop1 + pressure_drop2
    press_err = total_pressure_drop - pressure_drop
    # if press_err < 0:
    #     print(f"Selected pipe diameter {diam_est:.3f} m is adequate, pressure drop is {total_pressure_drop:.2f} Pa, with an estimated maximum allowed of {pressure_drop:.2f} Pa")
    # else: 
    #     print(f"Increase pipe diameter, pressure drop is {total_pressure_drop:.2f} Pa, with an estimated maximum allowed of {pressure_drop:.2f} Pa")


    
# ------------------------------ MAIN PROGRAM -----------------------------------


def main(Q_dot_fc, Q_dot_eps, p_fc, p_cc, h2_mf_fc, h2_mf_cc, T_fc, T_cc, air_mf_fc, T_amb, rho_amb, V_amb, p_amb, h2_mf_rec, air_out_fc, p_sto):
    
    
    #coolant = 'INCOMP::MEG-60%'
    coolant = 'Water'
    p_cool = 5.7e5
    fc_press_drop_cool = 100000
    cool_0 = Fluid(name="FuelCellCoolantGeneric", T=T_fc, P=p_cool, C=None, mf=10, fluid_type=coolant)  # Coolant to FC
    cool_mf_per_fc = Q_dot_fc / (cool_0.cp * deltaT_fc * 2)
    cool_0.mf_given = cool_mf_per_fc  # Mass flow rate of coolant to FC

    alpha_sh = 0.3
    alpha_evap = 0.6

    sources = np.array([Q_dot_fc, Q_dot_eps])
    Q_dot_rem = np.sum(sources)

    h2_mf_fc = h2_mf_fc   # Total H2 mass flow rate to fuel cell (both wings)
    h2_mf_cc = h2_mf_cc   # Total H2 mass flow rate to combustion chamber (both wings)

    # Calculate pipe diameter for H2
    h2_test = Fluid(
        name="H2_Test",
        T=PropsSI('T', 'P', p_sto, 'Q', 1, 'ParaHydrogen'),  # Q=1 for saturated vapor (gaseous H2)
        P=p_sto,
        mf=h2_mf_fc + h2_mf_cc,
        fluid_type='ParaHydrogen'
    )
    diam_est = 0.10
    size_pipes_h2(h2_mf_fc, h2_mf_cc, p_sto,h2_test, diam_est)

    # Initialize -----------------------------
    T_tank = PropsSI('T', 'P', p_sto, 'Q', 0, 'ParaHydrogen')  # Initial temperature of LH2 tank
    h2_1 = Fluid(name="H2_1", T=T_tank, P=p_sto, C = None, mf = h2_mf_fc + h2_mf_cc, fluid_type='ParaHydrogen')

    # Pipe h2 12
    pipe_h2_12 = Pipe(1, 0.05, h2_1)  # 1 m length, 50 mm diameter
    h2_2 = pipe_h2_12.analyze_heat_pipe('H2_2')

    # Pipe h2 34
    T_sat_h2 = PropsSI('T', 'P', h2_2.P, 'Q', 0, h2_2.fluid_type)  # Saturation temperature of H2 at pressure P
    h2_3 = Fluid(name="H2_3", T=T_sat_h2 + HEX_1_deltaT, P=p_sto, C = None, mf = h2_mf_fc + h2_mf_cc, fluid_type='ParaHydrogen')
    pipe_h2_34 = Pipe(1, 0.05, h2_3)  # 1 m length, 50 mm diameter
    h2_4 = pipe_h2_34.analyze_heat_pipe('H2_4')

    # Superheater HEX
    cool_19 = Fluid(name="FuelCellCoolant", T=T_fc, P=p_cool-fc_press_drop_cool, C=None, mf = cool_mf_per_fc * 2, fluid_type=coolant) 
    t_cold_out_given = T_sat_h2 + HEX_1_deltaT
    Q_h2_heat = (PropsSI('H', 'P', h2_2.P, 'T', T_fc-10, h2_2.fluid_type) - PropsSI('H', 'P', h2_2.P, 'T', t_cold_out_given, h2_2.fluid_type)) * h2_2.mf_given   # Heat of vaporization
    hx_heat = HEX(name="SuperHeater", fluid_cold=h2_4, fluid_hot=cool_19, Q_req=Q_h2_heat)
    cool_19,cool_20,h2_5, hx_heat_area, hx_heat_volume = hx_heat.size(diam_est, type_hx='sh',alpha=alpha_sh)
    Q_dot_rem -= Q_h2_heat 

    # Pipe cool 20-1
    pipe_cool_20_1 = Pipe(1, 0.05, cool_20)  # 1 m length, 50 mm diameter
    cool_1 = pipe_cool_20_1.analyze_heat_pipe("Cool_1")

    # Vaporizer HEX
    Q_vap = (PropsSI('H', 'P', h2_2.P, 'T', t_cold_out_given, h2_2.fluid_type) - PropsSI('H', 'P', h2_2.P, 'Q', 0, h2_2.fluid_type)) * h2_2.mf_given   # Heat of vaporization
    # print(f"Q_vap: {Q_vap:.2f} W")
    hx_vap = HEX(name="Vaporizer", fluid_cold=h2_2, fluid_hot=cool_1, Q_req=Q_vap)
    cool_1,cool_2,h2_3, hx_vap_area, hx_vap_volume = hx_vap.size(diam_est, t_cold_out_given=t_cold_out_given, type_hx='evap',alpha = alpha_evap)
    Q_dot_rem -= Q_vap
    # print(h2_3.name, h2_3.T, h2_3.P, h2_3.mf_given)

    # Pipe h2 5-6
    pipe_h2_5_6 = Pipe(1, 0.05, h2_5)  # 1 m length, 50 mm diameter
    h2_6 = pipe_h2_5_6.analyze_heat_pipe("H2_6")

    # Intersection 6-11-7
    h2_7 = Fluid(name="H2_7", T=h2_6.T, P=h2_6.P, C=0, mf=h2_mf_fc, fluid_type='ParaHydrogen')  # H2 to fuel cell
    h2_11 = Fluid(name="H2_11", T=h2_6.T, P=h2_6.P, C=0, mf=h2_mf_cc, fluid_type='ParaHydrogen')  # H2 to CC
    valve_6711 = Valve(fluid=h2_6, valve_efficiency=0.9)  # Valve for H2 to fuel cell
    valve_6711_mass = valve_6711.valve_mass()  # Mass of the valve

    # PATH to CC ----------------------------------------------
    # Pipe h2 11-12
    pipe_h2_11_12 = Pipe(1, 0.05, h2_11)  # 1 m length, 50 mm diameter
    h2_12 = pipe_h2_11_12.analyze_heat_pipe("H2_12")

    # Intersection 12-13-26
    comp_14_15_PI = 5
    split_13_26 = 1 - ((p_cc+1)/h2_12.P - comp_14_15_PI)/(h2_12.P - comp_14_15_PI)
    h2_13 = Fluid(name="H2_13", T=h2_12.T, P=h2_12.P, C=0, mf=h2_mf_cc * split_13_26, fluid_type='ParaHydrogen')  # H2 to Compressor
    h2_26 = Fluid(name="H2_26", T=h2_12.T, P=h2_12.P, C=0, mf=h2_mf_cc * (1-split_13_26), fluid_type='ParaHydrogen')  # H2 around Compressor
    valve_121326 = Valve(fluid=h2_12, valve_efficiency=0.9)  # Valve for H2 to CC
    valve_121326_mass = valve_121326.valve_mass()  # Mass of the valve

    # Pipe h2 13-14
    pipe_h2_13_14 = Pipe(1, 0.05, h2_13)  # 1 m length, 50 mm diameter
    h2_14 = pipe_h2_13_14.analyze_heat_pipe("H2_14")

    # Pipe h2 26-18
    pipe_h2_26_18 = Pipe(1, 0.05, h2_26)  # 1 m length, 50 mm diameter
    h2_18 = pipe_h2_26_18.analyze_heat_pipe('H2_18')

    # Compressor 14-15
    comp_14_15 = Compressor(comp_efficiency=0.9, pressure_ratio=comp_14_15_PI, fluid=h2_14)
    comp14_15_power = comp_14_15.power()
    comp_14_15_mass = comp_14_15.mass(comp14_15_power)
    h2_15 = Fluid(name="H2_15", T=h2_14.T, P=h2_14.P * comp_14_15_PI, C=0, mf=h2_14.mf_given, fluid_type='ParaHydrogen')

    # Pipe h2 15-16
    pipe_h2_15_16 = Pipe(1, 0.05, h2_15)  # 1 m length, 50 mm diameter
    h2_16 = pipe_h2_15_16.analyze_heat_pipe("H2_16")

    # Intersection 16-17-18
    h2_17 = Fluid(name="H2_17", T=h2_16.T, P=p_cc + 1e5, C=0, mf=h2_mf_cc, fluid_type='ParaHydrogen')  # H2 to CC

    # Pipe h2 17-19
    pipe_h2_17_19 = Pipe(1, 0.05, h2_17)  # 1 m length, 50 mm diameter
    h2_19 = pipe_h2_17_19.analyze_heat_pipe("H2_19")

    # Valve 19-20
    valve_1920 = Valve(fluid=h2_19, valve_efficiency=0.9) 
    valve_1920_mass = valve_1920.valve_mass()  # Mass of the valve
    h2_20 = Fluid(name="H2_20", T=h2_19.T, P=p_cc, C=0, mf=h2_mf_cc, fluid_type='ParaHydrogen')  # H2 to CC

    # Pipe h2 20-21
    h2_20_copy = Fluid(name="H2_20_copy", T=h2_20.T, P=h2_20.P, C=0, mf=h2_mf_cc/2, fluid_type='ParaHydrogen')
    pipe_h2_20_21 = Pipe(1, 0.05, h2_20_copy)  # 1 m length, 50 mm diameter
    h2_21 = pipe_h2_20_21.analyze_heat_pipe("H2_21")

    # PATH to FC -------------------------------------------------
    pipe_h2_7_8 = Pipe(1, 0.05, h2_7)  # 1 m length, 50 mm diameter
    h2_8 = pipe_h2_7_8.analyze_heat_pipe("H2_8")
    h2_8_copy = Fluid(name="H2_8_copy", T=h2_8.T, P=h2_8.P, C=0, mf=h2_mf_fc/2, fluid_type='ParaHydrogen')
    
    valve_8_9 = Valve(fluid=h2_8, valve_efficiency=0.9)  # Valve for H2 to fuel cell
    valve_8_9_mass = valve_8_9.valve_mass()  # Mass of the valve
    h2_9 = Fluid(name="H2_9", T=h2_8.T, P=p_fc, C=0, mf=h2_mf_fc, fluid_type='ParaHydrogen')  # H2 to fuel cell

    # Pipe h2 9-10
    h2_9_copy = Fluid(name="H2_9_copy", T=h2_9.T, P=h2_9.P, C=0, mf=h2_mf_fc/2, fluid_type='ParaHydrogen')
    pipe_h2_9_10 = Pipe(1, 0.05, h2_9_copy)  # 1 m length, 50 mm diameter
    h2_10 = pipe_h2_9_10.analyze_heat_pipe("H2_10")

    # FC Circulation 
    fc_press_drop_h2 = 100000
    h2_22 = Fluid(name="H2_22", T=T_fc, P=p_fc - fc_press_drop_h2 , C=0, mf=h2_mf_rec, fluid_type='ParaHydrogen')  

    # Pipe h2 22-23
    pipe_h2_22_23 = Pipe(1, 0.05, h2_22)  # 1 m length, 50 mm diameter
    h2_23 = pipe_h2_22_23.analyze_heat_pipe("H2_23")

    # Compressor 23-24
    comp_23_24_PI = p_fc / h2_23.P
    comp_23_24 = Compressor(comp_efficiency=0.9, pressure_ratio=comp_23_24_PI, fluid=h2_23)
    comp23_24_power = comp_23_24.power()
    comp_23_24_mass = comp_23_24.mass(comp23_24_power)
    h2_24 = Fluid(name="H2_24", T=h2_23.T, P=h2_23.P * comp_23_24_PI, C=0, mf=h2_mf_fc/2, fluid_type='ParaHydrogen')

    # Pipe h2 24-25
    pipe_h2_24_25 = Pipe(1, 0.05, h2_24)  # 1 m length, 50 mm diameter
    h2_25 = pipe_h2_24_25.analyze_heat_pipe("H2_25")

    # FC Cooling ----------------------------------------

    # Pipe cool 2-3
    pipe_cool_2_3 = Pipe(1, 0.05, cool_2)  # 1 m length, 50 mm diameter
    cool_3 = pipe_cool_2_3.analyze_heat_pipe("Cool_3")

    # Intersection 3-4A-4B
    cool_4 = Fluid(name="Cool_4", T=cool_3.T, P=cool_3.P, C=0, mf=cool_3.mf_given/2, fluid_type=coolant) 

    # Pipe cool 4-5
    pipe_cool_4_5 = Pipe(1, 0.05, cool_4)  # 1 m length, 50 mm diameter
    cool_5 = pipe_cool_4_5.analyze_heat_pipe("Cool_5")

    # Pipe 19-22
    pipe_cool_19_22 = Pipe(1, 0.05, cool_19, type ='inv')  # 1 m length, 50 mm diameter
    cool_22 = pipe_cool_19_22.analyze_heat_pipe("Cool_22")

    # Intersection 22-21A-21B
    cool_21 = Fluid(name="Cool_21", T=cool_22.T, P=cool_22.P, C=0, mf=cool_22.mf_given/2, fluid_type=coolant)

    # Pipe 21-20
    pipe_cool_21_20 = Pipe(1, 0.05, cool_21, type='inv')  # 1 m length, 50 mm diameter
    cool_20 = pipe_cool_21_20.analyze_heat_pipe("Cool_20")

    # Pipe 12-13
    cool_12 = Fluid(name="Cool_12", T=T_fc, P=p_cool, C=0, mf=cool_mf_per_fc, fluid_type=coolant)  # Coolant to FC
    pipe_cool_12_13 = Pipe(1, 0.05, cool_12)  # 1 m length, 50 mm diameter
    cool_13 = pipe_cool_12_13.analyze_heat_pipe("Cool_13")

    # Valve 13-20-14
    valve_132014 = Valve(fluid=cool_13, valve_efficiency=0.9)  # Valve for coolant to FC
    valve_132014_mass = valve_132014.valve_mass()  # Mass of the valve
    cool_14 = Fluid(name="Cool_14", T=cool_13.T, P=cool_13.P, C=None, mf=cool_13.mf_given - cool_20.mf_given, fluid_type=coolant)  # Coolant to FC
    
    # Pipe 14-15
    pipe_cool_14_15 = Pipe(1, 0.05, cool_14)  # 1 m length, 50 mm diameter
    cool_15 = pipe_cool_14_15.analyze_heat_pipe("Cool_15")

    # Valve 15-16-17
    valve_151617 = Valve(fluid=cool_15, valve_efficiency=0.9)  # Valve for coolant to FC    
    valve_151617_mass = valve_151617.valve_mass()  # Mass of the valve
    
    # Calculate bypass flow rate:
    T_not_HEX = (cool_12.mf_given * (cool_12.T - deltaT_fc) - cool_20.mf_given * cool_5.T) / (cool_12.mf_given - cool_20.mf_given)  # Temperature of coolant to FC without HEX
    cool_17_mf_minimum = Q_dot_rem / (cool_15.cp * (cool_15.T - T_amb))  
    cool_mf_bypass = (T_not_HEX * cool_14.mf_given - cool_17_mf_minimum * T_amb) / cool_15.T
    cool_17_mf = np.maximum(cool_17_mf_minimum, cool_15.mf_given - cool_mf_bypass)  # Minimum mass flow rate of coolant to FC

    cool_17 = Fluid(name="Cool_17", T=cool_15.T, P=cool_15.P, C=0, mf=cool_17_mf, fluid_type=coolant)  # Coolant to FC
    cool_16 = Fluid(name="Cool_16", T=cool_15.T, P=cool_15.P, C=0, mf=cool_15.mf_given - cool_17_mf, fluid_type=coolant)  # Coolant to FC
    
    # Pipe 17-18
    pipe_cool_17_18 = Pipe(1, 0.05, cool_17)  # 1 m length, 50 mm diameter    
    cool_18 = pipe_cool_17_18.analyze_heat_pipe("Cool_18")

    # Skin Heat Exchanger
    # ---------------------------------- COMPLETE THE SKIN HX SIZING HERE ----------------------------------
    skin_hx = SkinHeatExchanger(area = area_wing*2, fluid = cool_18, U = 80)
    skin_hx.set_ambient(T_ambient_K = ambient_conditions['T'])
    Q_abs, t_cool_out = skin_hx.absorb_heat(Q_dot_rem)
    cool_23 = Fluid(name="Cool_23", T=t_cool_out, P=cool_18.P, C=0, mf=cool_18.mf_given, fluid_type=coolant)  
    Q_dot_rem -= Q_abs  
    
    if Q_dot_rem > 0:
        Rad_1 = RamAirHeatExchanger(coolant_temp_K=ra_coolant_temp, fluid=cool_23)
        tol = 0.1
        rad_area_0 = 0
        radiator_area = 1
        rad_exists = False
        while abs(radiator_area - rad_area_0)>tol:
            if rad_exists:
                rad_area_0 = radiator_area
            radiator_area, cool_24, power_fan,eta_p,net_drag = Rad_1.size_exchanger(Q_dot_rem/2, T_amb)
            Rad_1.TR = Rad_1.thrust_ratio(
                gamma = k_air,
                R     = R_AIR,
                M0    = ambient_conditions["M"],
                T0    = ambient_conditions["T"],
                eta_p07 = eta_p,  
                CD_d_CD_sp = 0.11)  
            rad_exists = True 
    else:
        # No need for radiator, all waste heat is absorbed
        cool_24 = Fluid(name="Cool_24", T=cool_23.T, P=cool_23.P, C=0, mf=cool_23.mf_given, fluid_type=coolant)

    # Intersection 24-5-25
    cool_25 = Fluid(name="Cool_25", T=(cool_24.T * cool_24.mf_given + cool_5.T * cool_5.mf_given) / (cool_5.mf_given + cool_24.mf_given), P=cool_24.P, C=0, mf=cool_24.mf_given + cool_5.mf_given, fluid_type=coolant) 
    
    # Electric heater:
    if cool_25.T <= T_fc - deltaT_fc:
        Q_dot_heater = (cool_25.mf_given * cool_25.cp * (T_fc - deltaT_fc - cool_25.T))  # Heat required to heat the coolant to FC temperature
    else:
        Q_dot_heater = 0
    cool_26 = Fluid(name="Cool_26", T= cool_25.T + Q_dot_heater / (cool_25.cp * cool_25.mf_given), P=cool_25.P, C=0, mf=cool_25.mf_given, fluid_type=coolant) 

    # Coolant pump
    pump_26_27 = Pump(fluid=cool_26, pump_eff=0.9, delta_pressure=p_cool - cool_26.P)  # Pump for coolant to FC
    pump_26_27_power = pump_26_27.power()
    cool_27 = Fluid(name="Cool_27", T=cool_26.T, P=p_cool, C=0, mf=cool_26.mf_given, fluid_type=coolant)  # Coolant to FC after pump

    # Store all Fluid instances in a dictionary with their name as key
    fluids_dict = {}
    for var_name, var_value in locals().items():
        if isinstance(var_value, Fluid):
            fluids_dict[var_value.name] = {
                'massflow': var_value.mf_given,
                'temperature': var_value.T,
                'pressure': var_value.P
            }

    #output_list = [


    return fluids_dict #, output_list

# RUN -----------------------------------------------------------
if __name__ == "__main__":

    prop_counter = 0
    @lru_cache(maxsize=128)
    def PropsSI(*args):
        global prop_counter
        prop_counter += 1
        return call_propssi(*args)
    # Dummy values for main function inputs
    Q_dot_fc = 500000         # Waste heat from fuel cell [W]
    Q_dot_eps = 20000        # Waste heat from EPS [W]
    p_fc = 1.8e5               # Fuel cell pressure [Pa]
    p_cc = 12e5             # Combustion chamber pressure [Pa]
    h2_mf_fc = 0.01          # H2 mass flow to FC [kg/s]
    h2_mf_cc = 0.02944          # H2 mass flow to CC [kg/s]
    T_fc = 273.15+160            # Fuel cell temperature [K]
    T_cc = T_fc           # Combustion chamber temperature [K]
    air_mf_fc = 1.0          # Air mass flow to FC [kg/s]
    T_amb = 273.15+15           # Ambient temperature [K]
    rho_amb = 1.225          # Ambient air density [kg/m^3]
    V_amb = 120.0            # Ambient velocity [m/s]
    p_amb = 101325           # Ambient pressure [Pa]
    h2_mf_rec = 0.005         # H2 recirculation mass flow [kg/s]
    air_out_fc = 1         # Air out of FC [kg/s]
    p_sto = 7e5              # Storage pressure [Pa]

    time_taken = []
    for i in range(1000):
        start_time = time.time()
        fluids = main(Q_dot_fc, Q_dot_eps, p_fc, p_cc, h2_mf_fc, h2_mf_cc, T_fc, T_cc, air_mf_fc, T_amb, rho_amb, V_amb, p_amb, h2_mf_rec, air_out_fc, p_sto)
        end_time = time.time()
        time_taken.append(end_time - start_time)
        PropsSI.cache_clear()
    
    print(np.mean(time_taken), np.std(time_taken))
    plt.figure(figsize=(8, 5))
    plt.hist(time_taken, bins=30, color='skyblue', edgecolor='black')
    plt.xlabel('Time taken per run (s)')
    plt.ylabel('Frequency')
    plt.title('Distribution of Time Taken per main() Run')
    plt.grid(True, linestyle='--', alpha=0.6)
    plt.show()

    # tms_plotting.csv_fluids(fluids)
    # tms_plotting.plot(pdf_path = 'Diagrams\H2D2 P&ID.pdf', fluids = fluids, positions = positions, page_number=0, dpi=300)
    print(f"Number of PropsSI calls: {prop_counter}")<|MERGE_RESOLUTION|>--- conflicted
+++ resolved
@@ -183,13 +183,7 @@
                 break
 
         self.delta_t_air = T
-<<<<<<< HEAD
-
-         # Pressure drop
         print(f"Air temperature rise: {self.delta_t_air:.2f} K")
-=======
-        # print(f"Air temperature rise: {self.delta_t_air:.2f} K")
->>>>>>> e102c621
         A_0 = front_area_rad
         P_air = ambient_conditions['rho'] * ambient_conditions['V']**2 * 0.5 + p_amb 
         mu_air = PropsSI('VISCOSITY', 'P', P_air, 'T', ambient_conditions['T'], 'Air')
@@ -202,17 +196,10 @@
         Re = G * D_h / mu_air
         f = 0.046 * Re**-0.2
         t_w = f /( 2 * g_c * ambient_conditions['rho'] / G**2 )
-<<<<<<< HEAD
         pressure_drop = mu_air /(2* g_c * ambient_conditions['rho']) * (4 * L /D_h**2) * (mf_air/A_0) * (f * Re) 
         print(f"Pressure drop in the radiator: {pressure_drop:.2f} Pa")
         eta_p = 1 - pressure_drop / P_air 
         print(f"Propulsive efficiency: {eta_p:.5f}")
-=======
-        pressure_drop = mu_air /(2* g_c * ambient_conditions['rho']) * (4 * L /D_h**2) * (mf_air**2/A_0) * (f * Re) 
-        # print(f"Pressure drop in the radiator: {pressure_drop:.2f} Pa")
-        eta_p = 1 - pressure_drop / P_air 
-        # print(f"Propulsive efficiency: {eta_p:.3f}")
->>>>>>> e102c621
 
         cool_out = Fluid(name = "Coolant Out", T = coolant_temp_out, P = self.fluid.P, 
                          mf = self.fluid.mf_given, fluid_type = self.fluid.fluid_type)
